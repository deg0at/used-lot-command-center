"""Utilities for synchronizing Google Drive inventory and Carfax assets."""

from __future__ import annotations

import io
import json
import logging
import os
import re
from dataclasses import dataclass
from datetime import datetime
from typing import Dict, Iterable, Mapping, Optional, Tuple

from google.oauth2 import service_account
from googleapiclient.discovery import build
from googleapiclient.errors import HttpError
from googleapiclient.http import MediaIoBaseDownload

SYNC_SCOPES = ["https://www.googleapis.com/auth/drive.readonly"]
SUPPORTED_INVENTORY_EXTENSIONS = {".csv", ".xls", ".xlsx"}
SUPPORTED_CARFAX_EXTENSIONS = {".pdf"}


@dataclass
class SyncOutcome:
    downloaded: int = 0
    skipped: int = 0
    errors: Tuple[str, ...] = ()

    def as_status_message(self) -> str:
        base = f"Downloaded {self.downloaded} file{'s' if self.downloaded != 1 else ''}"
        if self.skipped:
            base += f", skipped {self.skipped} up-to-date"
        if self.errors:
            base += f" (encountered {len(self.errors)} error{'s' if len(self.errors) != 1 else ''})"
        return base


def _load_service_account_info(secrets: Mapping[str, object]) -> Optional[Dict[str, object]]:
    """Return the service-account info dict from Streamlit secrets/env variables."""

    if "google_service_account" in secrets:
        raw_secret = secrets["google_service_account"]
        # Streamlit secrets behave like a config object and expose mapping-like
        # access. However, some deployments supply the value as a JSON string.
        # Guard against non-mapping types before coercing to ``dict`` to avoid
        # ``TypeError: dictionary update sequence element ...`` when ``dict``
        # receives a plain string or other iterables.
        if isinstance(raw_secret, Mapping):
            info = dict(raw_secret)
            if info:
                return info
        elif isinstance(raw_secret, str):
            raw_secret = raw_secret.strip()
            if raw_secret:
                try:
                    info = json.loads(raw_secret)
                    if isinstance(info, dict) and info:
                        return info
                except json.JSONDecodeError:
<<<<<<< HEAD
                    candidate_paths = [raw_secret]
                    expanded = os.path.expanduser(os.path.expandvars(raw_secret))
                    if expanded and expanded not in candidate_paths:
                        candidate_paths.append(expanded)

                    for candidate in candidate_paths:
                        if not os.path.isfile(candidate):
                            continue
                        try:
                            with open(candidate, "r", encoding="utf-8") as f:
                                info = json.load(f)
                            if isinstance(info, dict) and info:
                                return info
                        except (OSError, json.JSONDecodeError) as exc:
                            logging.warning(
                                "Failed to read google_service_account secret file %s: %s",
                                candidate,
                                exc,
                            )
                    logging.warning(
                        "google_service_account secret must be valid JSON or a path to a service-account JSON file; update your Streamlit secrets."
=======
                    logging.warning(
                        "google_service_account secret is not valid JSON; ignoring."
>>>>>>> be3ff985
                    )
        else:
            logging.warning(
                "google_service_account secret is of unsupported type %s; ignoring.",
                type(raw_secret).__name__,
            )

    raw = os.getenv("GOOGLE_SERVICE_ACCOUNT_JSON", "").strip()
    if not raw:
        return None

    if os.path.isfile(raw):
        with open(raw, "r", encoding="utf-8") as f:
            return json.load(f)

    try:
        return json.loads(raw)
    except json.JSONDecodeError:
        logging.warning("GOOGLE_SERVICE_ACCOUNT_JSON env var is neither JSON nor file path; ignoring.")
        return None


def _safe_filename(name: str) -> str:
    cleaned = re.sub(r"[^A-Za-z0-9._-]+", "_", name.strip())
    return cleaned or "file"


def _parse_modified_time(value: str) -> datetime:
    try:
        if value.endswith("Z"):
            value = value[:-1] + "+00:00"
        return datetime.fromisoformat(value)
    except Exception:
        return datetime.utcnow()


def _load_index(path: str) -> Dict[str, Dict[str, str]]:
    if not path or not os.path.exists(path):
        return {}
    try:
        with open(path, "r", encoding="utf-8") as f:
            return json.load(f)
    except Exception:
        return {}


def _save_index(path: str, data: Dict[str, Dict[str, str]]):
    if not path:
        return
    os.makedirs(os.path.dirname(path), exist_ok=True)
    with open(path, "w", encoding="utf-8") as f:
        json.dump(data, f, indent=2, sort_keys=True)


def _iter_drive_files(service, folder_id: str) -> Iterable[Dict[str, str]]:
    page_token = None
    fields = "nextPageToken, files(id, name, mimeType, modifiedTime)"
    query = f"'{folder_id}' in parents and trashed = false"
    while True:
        response = service.files().list(
            q=query,
            spaces="drive",
            fields=fields,
            pageSize=1000,
            pageToken=page_token,
        ).execute()
        for file in response.get("files", []):
            yield file
        page_token = response.get("nextPageToken")
        if not page_token:
            break


def _resolve_target_dir(filename: str, listings_dir: str, carfax_dir: str) -> Optional[str]:
    ext = os.path.splitext(filename)[1].lower()
    if ext in SUPPORTED_INVENTORY_EXTENSIONS:
        return listings_dir
    if ext in SUPPORTED_CARFAX_EXTENSIONS:
        return carfax_dir
    return None


def sync_google_drive_folder(
    *,
    folder_id: str,
    listings_dir: str,
    carfax_dir: str,
    index_path: str,
    secrets: Mapping[str, object],
    logger: Optional[logging.Logger] = None,
) -> Optional[SyncOutcome]:
    """Synchronise Google Drive files into the local inventory/Carfax folders.

    Returns ``None`` when credentials or configuration are missing; otherwise a
    ``SyncOutcome`` describing the work carried out.
    """

    log = logger or logging.getLogger(__name__)

    if not folder_id:
        log.debug("Google Drive sync skipped: no folder ID configured.")
        return None

    info = _load_service_account_info(secrets)
    if not info:
        log.debug("Google Drive sync skipped: no service-account credentials provided.")
        return None

    creds = service_account.Credentials.from_service_account_info(info, scopes=SYNC_SCOPES)
    try:
        service = build("drive", "v3", credentials=creds, cache_discovery=False)
    except Exception as exc:
        log.error("Failed to initialise Google Drive client: %s", exc)
        return SyncOutcome(downloaded=0, skipped=0, errors=(str(exc),))

    os.makedirs(listings_dir, exist_ok=True)
    os.makedirs(carfax_dir, exist_ok=True)

    index = _load_index(index_path)
    updated_index: Dict[str, Dict[str, str]] = dict(index)
    outcome = SyncOutcome()

    try:
        for file in _iter_drive_files(service, folder_id):
            file_id = file.get("id")
            name = file.get("name") or ""
            modified = file.get("modifiedTime") or ""
            target_dir = _resolve_target_dir(name, listings_dir, carfax_dir)
            if not target_dir:
                log.debug("Skipping unsupported file type: %s", name)
                continue

            index_entry = index.get(file_id)
            if index_entry and index_entry.get("modifiedTime") == modified and os.path.exists(index_entry.get("localPath", "")):
                outcome.skipped += 1
                updated_index[file_id] = index_entry
                continue

            dt = _parse_modified_time(modified)
            stamp = dt.strftime("%Y%m%d_%H%M%S")
            safe_name = _safe_filename(name)
            local_name = f"{stamp}__{file_id}__{safe_name}"
            local_path = os.path.join(target_dir, local_name)

            request = service.files().get_media(fileId=file_id)
            with io.FileIO(local_path, "wb") as fh:
                downloader = MediaIoBaseDownload(fh, request, chunksize=1024 * 1024)
                done = False
                while not done:
                    _, done = downloader.next_chunk()

            updated_index[file_id] = {
                "modifiedTime": modified,
                "localPath": local_path,
            }
            outcome.downloaded += 1
    except HttpError as exc:
        outcome.errors += (f"Drive API error: {exc}",)
        log.error("Drive API error while syncing: %s", exc)
    except Exception as exc:
        outcome.errors += (str(exc),)
        log.error("Unexpected error during Drive sync: %s", exc)

    _save_index(index_path, updated_index)
    return outcome


__all__ = ["SyncOutcome", "sync_google_drive_folder"]<|MERGE_RESOLUTION|>--- conflicted
+++ resolved
@@ -58,32 +58,8 @@
                     if isinstance(info, dict) and info:
                         return info
                 except json.JSONDecodeError:
-<<<<<<< HEAD
-                    candidate_paths = [raw_secret]
-                    expanded = os.path.expanduser(os.path.expandvars(raw_secret))
-                    if expanded and expanded not in candidate_paths:
-                        candidate_paths.append(expanded)
-
-                    for candidate in candidate_paths:
-                        if not os.path.isfile(candidate):
-                            continue
-                        try:
-                            with open(candidate, "r", encoding="utf-8") as f:
-                                info = json.load(f)
-                            if isinstance(info, dict) and info:
-                                return info
-                        except (OSError, json.JSONDecodeError) as exc:
-                            logging.warning(
-                                "Failed to read google_service_account secret file %s: %s",
-                                candidate,
-                                exc,
-                            )
-                    logging.warning(
-                        "google_service_account secret must be valid JSON or a path to a service-account JSON file; update your Streamlit secrets."
-=======
                     logging.warning(
                         "google_service_account secret is not valid JSON; ignoring."
->>>>>>> be3ff985
                     )
         else:
             logging.warning(
